--- conflicted
+++ resolved
@@ -1,4 +1,3 @@
-<<<<<<< HEAD
 /*
  * Copyright (c) 2011 Sveriges Television AB <info@casparcg.com>
  *
@@ -475,681 +474,6 @@
     {
         try {
             if (reserved_frames_.front()->image_data()) {
-                if (sync_format_ == UPD_FMT_FIELD && !first_frame_) {
-                    blue_->system_buffer_read(const_cast<uint8_t*>(reserved_frames_.front()->image_data()),
-                                              static_cast<unsigned long>(reserved_frames_.front()->image_size()),
-                                              BlueImage_DMABuffer(dma_ready_captured_frame_id_, BLUE_DATA_FRAME),
-                                              0);
-                } else if (sync_format_ == UPD_FMT_FRAME) {
-                    blue_->system_buffer_read(const_cast<uint8_t*>(reserved_frames_.front()->image_data()),
-                                              static_cast<unsigned long>(reserved_frames_.front()->image_size()),
-                                              BlueImage_DMABuffer(dma_ready_captured_frame_id_, BLUE_DATA_IMAGE),
-                                              0);
-                }
-            } else
-                CASPAR_LOG(warning) << print() << TEXT(" NO image data in reserved frames list.");
-            if (sync_format_ == UPD_FMT_FRAME || (sync_format_ == UPD_FMT_FIELD && !first_frame_)) {
-                if (reserved_frames_.front()->hanc_data()) {
-                    blue_->system_buffer_read(const_cast<uint8_t*>(reserved_frames_.front()->hanc_data()),
-                                              static_cast<unsigned long>(reserved_frames_.front()->hanc_size()),
-                                              BlueImage_DMABuffer(dma_ready_captured_frame_id_, BLUE_DATA_HANC),
-                                              0);
-                }
-            }
-        } catch (...) {
-            exception_ = std::current_exception();
-        }
-    }
-
-    void capture_thread_actual()
-    {
-        ULONG        current_field_count        = 0;
-        ULONG        last_field_count           = 0;
-        ULONG        start_field_count          = 0;
-        unsigned int invalid_video_mode_flag    = VID_FMT_INVALID;
-        unsigned int current_input_video_signal = VID_FMT_INVALID;
-        blue_->get_card_property32(INVALID_VIDEO_MODE_FLAG, invalid_video_mode_flag);
-
-        last_field_count  = current_field_count;
-        start_field_count = current_field_count;
-
-        blue_->wait_video_input_sync(UPD_FMT_FRAME, current_field_count);
-        while (process_capture_) {
-            // tell the card to capture another frame at the next interrupt
-            schedule_capture();
-            blue_->wait_video_input_sync((EUpdateMethod)sync_format_, current_field_count);
-            get_capture_time();
-
-            if (last_field_count + 3 < current_field_count)
-                CASPAR_LOG(warning) << L"Error: dropped " << (current_field_count - last_field_count - 2) / 2
-                                    << L" frames" << L"Current " << current_field_count << L"  Old "
-                                    << last_field_count;
-
-            last_field_count = current_field_count;
-            blue_->get_card_property32(VIDEO_INPUT_SIGNAL_VIDEO_MODE, current_input_video_signal);
-            if (current_input_video_signal < invalid_video_mode_flag &&
-                dma_ready_captured_frame_id_ != std::numeric_limits<ULONG>::max()) {
-                // DoneID is now what ScheduleID was at the last iteration when we called
-                // render_buffer_capture(ScheduleID) we just checked if the video signal for the buffer “DoneID” was
-                // valid while it was capturing so we can DMA the buffer DMA the frame from the card to our buffer
-                grab_frame_from_bluefishcard();
-                process_data();
-                processing_benchmark_timer_.restart();
-            }
-            if (sync_format_ == UPD_FMT_FRAME || (sync_format_ == UPD_FMT_FIELD && !first_frame_))
-                boost::range::rotate(reserved_frames_, std::begin(reserved_frames_) + 1);
-
-            frames_captured++;
-
-            if (sync_format_ == UPD_FMT_FIELD)
-                first_frame_ = !first_frame_;
-        }
-    }
-
-    ~bluefish_producer()
-    {
-        try {
-            process_capture_ = false;
-            if (capture_thread_) {
-                Sleep(41);
-                capture_thread_->join();
-            }
-
-            blue_->detach();
-        } catch (...) {
-            CASPAR_LOG_CURRENT_EXCEPTION();
-        }
-    }
-
-    core::draw_frame get_frame()
-    {
-        if (exception_ != nullptr)
-            std::rethrow_exception(exception_);
-
-        core::draw_frame frame;
-        if (!frame_buffer_.try_pop(frame)) {
-            graph_->set_tag(diagnostics::tag_severity::WARNING, "late-frame");
-        }
-        return frame;
-    }
-
-    std::wstring print() const
-    {
-        return model_name_ + L" [" + std::to_wstring(device_index_) + L"|" + format_desc_.name + L"]";
-    }
-
-    core::monitor::state state() const
-    {
-        std::lock_guard<std::mutex> lock(state_mutex_);
-        return state_;
-    }
-
-    boost::rational<int> get_out_framerate() const { return format_desc_.framerate; }
-};
-
-class bluefish_producer_proxy : public core::frame_producer
-{
-    std::unique_ptr<bluefish_producer> producer_;
-    const uint32_t                     length_;
-    executor                           executor_;
-
-  public:
-    explicit bluefish_producer_proxy(const core::video_format_desc&              format_desc,
-                                     const spl::shared_ptr<core::frame_factory>& frame_factory,
-                                     int                                         device_index,
-                                     int                                         stream_index,
-                                     uint32_t                                    length)
-        : length_(length)
-        , executor_(L"bluefish_producer[" + std::to_wstring(device_index) + L"]")
-    {
-        auto ctx = core::diagnostics::call_context::for_thread();
-        executor_.invoke([=] {
-            core::diagnostics::call_context::for_thread() = ctx;
-            producer_.reset(new bluefish_producer(format_desc, device_index, stream_index, frame_factory));
-        });
-    }
-
-    ~bluefish_producer_proxy()
-    {
-        executor_.invoke([=] { producer_.reset(); });
-    }
-
-    core::monitor::state state() const override { return producer_->state(); }
-
-    // frame_producer
-
-    core::draw_frame receive_impl(int nb_samples) override { return producer_->get_frame(); }
-
-    uint32_t nb_frames() const override { return length_; }
-
-    std::wstring print() const override { return producer_->print(); }
-
-    std::wstring name() const override { return L"bluefish"; }
-
-    boost::rational<int> get_out_framerate() const { return producer_->get_out_framerate(); }
-};
-
-spl::shared_ptr<core::frame_producer> create_producer(const core::frame_producer_dependencies& dependencies,
-                                                      const std::vector<std::wstring>&         params)
-{
-    if (params.empty() || !boost::iequals(params.at(0), "bluefish"))
-        return core::frame_producer::empty();
-
-    auto device_index = get_param(L"DEVICE", params, -1);
-    if (device_index == -1)
-        device_index = boost::lexical_cast<int>(params.at(1));
-
-    auto stream_index = get_param(L"SDI-STREAM", params, -1);
-    if (stream_index == -1)
-        stream_index = 1;
-
-    auto length         = get_param(L"LENGTH", params, std::numeric_limits<uint32_t>::max());
-    auto in_format_desc = core::video_format_desc(get_param(L"FORMAT", params, L"INVALID"));
-
-    auto producer = spl::make_shared<bluefish_producer_proxy>(
-        dependencies.format_desc, dependencies.frame_factory, device_index, stream_index, length);
-
-    return create_destroy_proxy(producer);
-}
-}} // namespace caspar::bluefish
-=======
-/*
- * Copyright (c) 2011 Sveriges Television AB <info@casparcg.com>
- *
- * This file is part of CasparCG (www.casparcg.com).
- *
- * CasparCG is free software: you can redistribute it and/or modify
- * it under the terms of the GNU General Public License as published by
- * the Free Software Foundation, either version 3 of the License, or
- * (at your option) any later version.
- *
- * CasparCG is distributed in the hope that it will be useful,
- * but WITHOUT ANY WARRANTY; without even the implied warranty of
- * MERCHANTABILITY or FITNESS FOR A PARTICULAR PURPOSE.  See the
- * GNU General Public License for more details.
- *
- * You should have received a copy of the GNU General Public License
- * along with CasparCG. If not, see <http://www.gnu.org/licenses/>.
- *
- * Author:Robert Nagy, ronag89@gmail.com
- *		 satchit puthenveetil
- *        James Wise, james.wise@bluefish444.com
- */
-
-#include "../StdAfx.h"
-
-#include "bluefish_producer.h"
-
-#include "../util/blue_velvet.h"
-#include "../util/memory.h"
-
-#include <common/diagnostics/graph.h>
-#include <common/except.h>
-#include <common/executor.h>
-#include <common/log.h>
-#include <common/param.h>
-#include <common/scope_exit.h>
-#include <common/timer.h>
-
-#include <ffmpeg/util/av_assert.h>
-#include <ffmpeg/util/av_util.h>
-
-#include <core/diagnostics/call_context.h>
-#include <core/frame/draw_frame.h>
-#include <core/frame/frame.h>
-#include <core/frame/frame_factory.h>
-#include <core/frame/frame_transform.h>
-#include <core/mixer/audio/audio_mixer.h>
-#include <core/monitor/monitor.h>
-#include <core/producer/frame_producer.h>
-
-#include <tbb/concurrent_queue.h>
-
-#include <boost/algorithm/string.hpp>
-#include <boost/property_tree/ptree.hpp>
-#include <boost/range/adaptor/transformed.hpp>
-
-#include <boost/algorithm/string.hpp>
-#include <boost/circular_buffer.hpp>
-#include <boost/format.hpp>
-#include <boost/property_tree/ptree.hpp>
-#include <boost/range/adaptor/transformed.hpp>
-#include <boost/range/algorithm.hpp>
-#include <boost/timer.hpp>
-
-#include <functional>
-#include <mutex>
-
-#ifdef _MSC_VER
-#pragma warning(push)
-#pragma warning(disable : 4244)
-#endif
-extern "C" {
-#include <libavcodec/avcodec.h>
-#include <libavfilter/avfilter.h>
-#include <libavfilter/buffersink.h>
-#include <libavfilter/buffersrc.h>
-#include <libavformat/avformat.h>
-#include <libavutil/opt.h>
-#include <libavutil/pixfmt.h>
-#include <libavutil/samplefmt.h>
-#include <libavutil/timecode.h>
-}
-#if defined(_MSC_VER)
-#pragma warning(pop)
-#endif
-
-using namespace caspar::ffmpeg;
-
-namespace caspar { namespace bluefish {
-
-static const size_t MAX_DECODED_AUDIO_BUFFER_SIZE = 2002 * 16; // max 2002 samples, 16 channels.
-
-template <typename T>
-std::wstring to_string(const T& cadence)
-{
-    return boost::join(
-        cadence | boost::adaptors::transformed([](size_t i) { return boost::lexical_cast<std::wstring>(i); }), L", ");
-}
-
-unsigned int get_bluesdk_input_videochannel_from_streamid(int stream_id)
-{
-    /*This function would return the corresponding EBlueVideoChannel from them stream_id argument */
-    switch (stream_id) {
-        case 1:
-            return BLUE_VIDEO_INPUT_CHANNEL_A;
-        case 2:
-            return BLUE_VIDEO_INPUT_CHANNEL_B;
-        case 3:
-            return BLUE_VIDEO_INPUT_CHANNEL_C;
-        case 4:
-            return BLUE_VIDEO_INPUT_CHANNEL_D;
-        default:
-            return BLUE_VIDEO_INPUT_CHANNEL_A;
-    }
-}
-
-unsigned int extract_pcm_data_from_hanc(bvc_wrapper&               blue,
-                                        struct hanc_decode_struct* decode_struct,
-                                        unsigned int               card_type,
-                                        unsigned int*              src_hanc_buffer,
-                                        unsigned int*              pcm_audio_buffer,
-                                        int                        audio_channels_to_extract)
-{
-    decode_struct->audio_pcm_data_ptr              = pcm_audio_buffer;
-    decode_struct->type_of_sample_required         = 0; // No flags indicates default of 32bit samples.
-    decode_struct->max_expected_audio_sample_count = 2002;
-
-    if (audio_channels_to_extract == 2)
-        decode_struct->audio_ch_required_mask = MONO_CHANNEL_1 | MONO_CHANNEL_2;
-    else if (audio_channels_to_extract == 8)
-        decode_struct->audio_ch_required_mask = MONO_CHANNEL_1 | MONO_CHANNEL_2 | MONO_CHANNEL_3 | MONO_CHANNEL_4 |
-                                                MONO_CHANNEL_5 | MONO_CHANNEL_6 | MONO_CHANNEL_7 | MONO_CHANNEL_8;
-    else if (audio_channels_to_extract == 16)
-        decode_struct->audio_ch_required_mask = MONO_CHANNEL_1 | MONO_CHANNEL_2 | MONO_CHANNEL_3 | MONO_CHANNEL_4 |
-                                                MONO_CHANNEL_5 | MONO_CHANNEL_6 | MONO_CHANNEL_7 | MONO_CHANNEL_8 |
-                                                MONO_CHANNEL_11 | MONO_CHANNEL_12 | MONO_CHANNEL_13 | MONO_CHANNEL_14 |
-                                                MONO_CHANNEL_15 | MONO_CHANNEL_16 | MONO_CHANNEL_17 | MONO_CHANNEL_18;
-
-    blue.decode_hanc_frame(card_type, src_hanc_buffer, decode_struct);
-
-    return decode_struct->no_audio_samples;
-}
-
-bool is_video_format_interlaced(const core::video_format format)
-{
-    bool interlaced = false;
-    if (format == core::video_format::x1080i5000 || format == core::video_format::x1080i5994 ||
-        format == core::video_format::x1080i6000 || format == core::video_format::pal ||
-        format == core::video_format::ntsc)
-        interlaced = true;
-
-    return interlaced;
-}
-
-bool is_bluefish_format_interlaced(unsigned int vid_mode)
-{
-    bool interlaced = false;
-    if (vid_mode == VID_FMT_PAL || vid_mode == VID_FMT_NTSC || vid_mode == VID_FMT_1080I_5000 ||
-        vid_mode == VID_FMT_1080I_5994 || vid_mode == VID_FMT_1080I_6000)
-        interlaced = true;
-
-    return interlaced;
-}
-
-struct bluefish_producer : boost::noncopyable
-{
-    const int                    device_index_;
-    const int                    stream_index_;
-    spl::shared_ptr<bvc_wrapper> blue_;
-
-    core::monitor::state                state_;
-    mutable std::mutex                  state_mutex_;
-    spl::shared_ptr<diagnostics::graph> graph_;
-    caspar::timer                       tick_timer_;
-    caspar::timer                       processing_benchmark_timer_;
-
-    std::vector<int>   audio_cadence_;
-    const std::wstring model_name_ = std::wstring(L"bluefish");
-
-    std::atomic_bool                   process_capture_ = true;
-    std::shared_ptr<std::thread>       capture_thread_;
-    std::array<blue_dma_buffer_ptr, 1> reserved_frames_;
-
-    core::video_format_desc format_desc_;
-    core::video_format_desc channel_format_desc_;
-    unsigned int            mode_;
-
-    spl::shared_ptr<core::frame_factory> frame_factory_;
-
-    tbb::concurrent_bounded_queue<core::draw_frame> frame_buffer_;
-    std::exception_ptr                              exception_;
-
-    ULONG schedule_capture_frame_id_   = 0;
-    ULONG capturing_frame_id_          = std::numeric_limits<ULONG>::max();
-    ULONG dma_ready_captured_frame_id_ = std::numeric_limits<ULONG>::max();
-
-    struct hanc_decode_struct hanc_decode_struct_;
-    std::vector<uint32_t>     decoded_audio_bytes_;
-    unsigned int              memory_format_on_card_;
-    unsigned int              sync_format_;
-    bool                      first_frame_              = true;
-    int                       frames_captured           = 0;
-    uint64_t                  capture_ts                = 0;
-    int                       remainaing_audio_samples_ = 0;
-
-  public:
-    bluefish_producer(const core::video_format_desc&              format_desc,
-                      int                                         device_index,
-                      int                                         stream_index,
-                      const spl::shared_ptr<core::frame_factory>& frame_factory)
-        : blue_(create_blue(device_index))
-        , channel_format_desc_(format_desc)
-        , device_index_(device_index)
-        , stream_index_(stream_index)
-        , frame_factory_(frame_factory)
-        , model_name_(get_card_desc(*blue_, device_index))
-        , memory_format_on_card_(MEM_FMT_RGB)
-        , sync_format_(UPD_FMT_FRAME)
-    {
-        mode_ = static_cast<unsigned int>(VID_FMT_INVALID);
-        frame_buffer_.set_capacity(2);
-        unsigned int invalid_video_mode_flag = VID_FMT_INVALID;
-
-        graph_->set_color("tick-time", diagnostics::color(0.0f, 0.6f, 0.9f));
-        graph_->set_color("late-frame", diagnostics::color(0.6f, 0.3f, 0.3f));
-        graph_->set_color("frame-time", diagnostics::color(1.0f, 0.0f, 0.0f));
-        graph_->set_color("dropped-frame", diagnostics::color(0.3f, 0.6f, 0.3f));
-        graph_->set_color("output-buffer", diagnostics::color(0.0f, 1.0f, 0.0f));
-        graph_->set_text(print());
-        diagnostics::register_graph(graph_);
-
-        memset(&hanc_decode_struct_, 0, sizeof(hanc_decode_struct_));
-        hanc_decode_struct_.audio_input_source = AUDIO_INPUT_SOURCE_EMB;
-
-        decoded_audio_bytes_.resize(MAX_DECODED_AUDIO_BUFFER_SIZE);
-
-        // Configure input connector and routing
-        unsigned int bf_channel = get_bluesdk_input_videochannel_from_streamid(stream_index);
-        if (BLUE_FAIL(blue_->set_card_property32(DEFAULT_VIDEO_INPUT_CHANNEL, (bf_channel))))
-            CASPAR_THROW_EXCEPTION(caspar_exception() << msg_info(print() + L" Failed to set input channel."));
-
-        if (BLUE_FAIL(configure_input_routing(bf_channel, true))) // to do: tofix pass rgba vs use actual dual link!!
-            CASPAR_THROW_EXCEPTION(caspar_exception() << msg_info(print() + L" Failed to set input routing."));
-
-        // Select input memory format
-        if (BLUE_FAIL(blue_->set_card_property32(VIDEO_INPUT_MEMORY_FORMAT, memory_format_on_card_)))
-            CASPAR_THROW_EXCEPTION(caspar_exception() << msg_info(print() + L" Failed to set input memory format."));
-
-        // Select image orientation
-        if (BLUE_FAIL(blue_->set_card_property32(VIDEO_INPUTFRAMESTORE_IMAGE_ORIENTATION, ImageOrientation_Normal)))
-            CASPAR_LOG(warning) << print() << L" Failed to set image orientation to normal.";
-
-        // Select data range
-        if (BLUE_FAIL(blue_->set_card_property32(
-                EPOCH_VIDEO_INPUT_RGB_DATA_RANGE,
-                CGR_RANGE))) // todo: confirm if we want to pass CGR or SMPTe range to caspar!!!!
-            CASPAR_LOG(warning) << print() << L" Failed to set RGB data range to CGR.";
-
-        blue_->get_card_property32(VIDEO_INPUT_SIGNAL_VIDEO_MODE, mode_);
-        blue_->get_card_property32(INVALID_VIDEO_MODE_FLAG, invalid_video_mode_flag);
-        if (mode_ < invalid_video_mode_flag) {
-            format_desc_ = get_format_desc(
-                *blue_, static_cast<EVideoMode>(mode_), static_cast<EMemoryFormat>(memory_format_on_card_));
-            audio_cadence_ = format_desc_.audio_cadence;
-
-            // If we have an interlaced input AND and interlaced project then we need to handle the incoming frames
-            // differently and sync on fields, instead of frame barriers
-            if (is_video_format_interlaced(format_desc.format) && is_bluefish_format_interlaced(mode_))
-                sync_format_ = UPD_FMT_FIELD;
-
-            // Select Update Mode for input
-            if (BLUE_FAIL(blue_->set_card_property32(VIDEO_INPUT_UPDATE_TYPE,
-                                                     UPD_FMT_FRAME))) /// HERE: this *might need to be sync format, but
-                                                                      /// currently we will leave as Frame UPD
-                CASPAR_THROW_EXCEPTION(caspar_exception() << msg_info(print() + L" Failed to set input update type."));
-
-            // Generate dma buffers
-            int n = 0;
-            boost::range::generate(reserved_frames_, [&] {
-                return std::make_shared<blue_dma_buffer>(static_cast<int>(format_desc_.size), n++);
-            });
-
-            // Set Video Engine
-            if (BLUE_FAIL(blue_->set_card_property32(VIDEO_INPUT_ENGINE, VIDEO_ENGINE_FRAMESTORE)))
-                CASPAR_LOG(warning) << print() << TEXT(" Failed to set video engine.");
-
-            capture_thread_ = std::make_shared<std::thread>([this] { capture_thread_actual(); });
-        }
-    }
-
-    int configure_input_routing(const unsigned int bf_channel, bool dual_link)
-    {
-        unsigned int routing_value   = 0;
-        unsigned int routing_value_b = 0;
-
-        /*This function would return the corresponding EBlueVideoChannel from the device output channel*/
-        switch (bf_channel) {
-            case BLUE_VIDEO_INPUT_CHANNEL_A:
-                if (dual_link) {
-                    routing_value = EPOCH_SET_ROUTING(
-                        EPOCH_SRC_SDI_INPUT_A, EPOCH_DEST_INPUT_MEM_INTERFACE_CHA, BLUE_CONNECTOR_PROP_DUALLINK_LINK_1);
-                    routing_value_b = EPOCH_SET_ROUTING(
-                        EPOCH_SRC_SDI_INPUT_B, EPOCH_DEST_INPUT_MEM_INTERFACE_CHA, BLUE_CONNECTOR_PROP_DUALLINK_LINK_2);
-                } else
-                    routing_value = EPOCH_SET_ROUTING(
-                        EPOCH_SRC_SDI_INPUT_A, EPOCH_DEST_INPUT_MEM_INTERFACE_CHA, BLUE_CONNECTOR_PROP_SINGLE_LINK);
-                break;
-            case BLUE_VIDEO_INPUT_CHANNEL_B:
-                if (dual_link) {
-                    routing_value = EPOCH_SET_ROUTING(
-                        EPOCH_SRC_SDI_INPUT_B, EPOCH_DEST_INPUT_MEM_INTERFACE_CHB, BLUE_CONNECTOR_PROP_DUALLINK_LINK_1);
-                    routing_value_b = EPOCH_SET_ROUTING(
-                        EPOCH_SRC_SDI_INPUT_C, EPOCH_DEST_INPUT_MEM_INTERFACE_CHB, BLUE_CONNECTOR_PROP_DUALLINK_LINK_2);
-                } else
-                    routing_value = EPOCH_SET_ROUTING(
-                        EPOCH_SRC_SDI_INPUT_B, EPOCH_DEST_INPUT_MEM_INTERFACE_CHB, BLUE_CONNECTOR_PROP_SINGLE_LINK);
-                break;
-            case BLUE_VIDEO_INPUT_CHANNEL_C:
-                if (dual_link) {
-                    routing_value = EPOCH_SET_ROUTING(
-                        EPOCH_SRC_SDI_INPUT_C, EPOCH_DEST_INPUT_MEM_INTERFACE_CHC, BLUE_CONNECTOR_PROP_DUALLINK_LINK_1);
-                    routing_value_b = EPOCH_SET_ROUTING(
-                        EPOCH_SRC_SDI_INPUT_D, EPOCH_DEST_INPUT_MEM_INTERFACE_CHC, BLUE_CONNECTOR_PROP_DUALLINK_LINK_2);
-                } else
-                    routing_value = EPOCH_SET_ROUTING(
-                        EPOCH_SRC_SDI_INPUT_C, EPOCH_DEST_INPUT_MEM_INTERFACE_CHC, BLUE_CONNECTOR_PROP_SINGLE_LINK);
-                break;
-            case BLUE_VIDEO_INPUT_CHANNEL_D:
-                routing_value = EPOCH_SET_ROUTING(
-                    EPOCH_SRC_SDI_INPUT_D, EPOCH_DEST_INPUT_MEM_INTERFACE_CHD, BLUE_CONNECTOR_PROP_SINGLE_LINK);
-                break;
-            default:
-                routing_value = EPOCH_SET_ROUTING(
-                    EPOCH_SRC_SDI_INPUT_A, EPOCH_DEST_INPUT_MEM_INTERFACE_CHA, BLUE_CONNECTOR_PROP_SINGLE_LINK);
-                break;
-        }
-
-        if (dual_link) {
-            blue_->set_card_property32(MR2_ROUTING, routing_value);
-            return blue_->set_card_property32(MR2_ROUTING, routing_value_b);
-        } else
-            return blue_->set_card_property32(MR2_ROUTING, routing_value);
-    }
-
-    void schedule_capture()
-    {
-        if (sync_format_ == UPD_FMT_FRAME || (sync_format_ == UPD_FMT_FIELD && !first_frame_)) {
-            blue_->render_buffer_capture(BlueBuffer_Image_HANC(schedule_capture_frame_id_));
-            dma_ready_captured_frame_id_ = capturing_frame_id_;
-            capturing_frame_id_          = schedule_capture_frame_id_;
-            schedule_capture_frame_id_   = (++schedule_capture_frame_id_ % 4);
-        }
-    }
-
-    void get_capture_time() { blue_->get_card_property64(BTC_TIMER, capture_ts); }
-
-    HRESULT process_data()
-    {
-        caspar::timer frame_timer;
-
-        // Get info for source video mode
-        unsigned int width          = 0;
-        unsigned int height         = 0;
-        unsigned int rate           = 0;
-        unsigned int is_1001        = 0;
-        unsigned int is_progressive = 0;
-        unsigned int image_size     = 0;
-        blue_->get_frame_info_for_video_mode(mode_, width, height, rate, is_1001, is_progressive);
-        blue_->get_bytes_per_frame(static_cast<EVideoMode>(mode_),
-                                   static_cast<EMemoryFormat>(memory_format_on_card_),
-                                   static_cast<EUpdateMethod>(sync_format_),
-                                   image_size);
-        double fps = rate;
-        if (is_1001)
-            fps = (rate * 1000) / 1001;
-
-        CASPAR_SCOPE_EXIT
-        {
-            {
-                std::lock_guard<std::mutex> lock(state_mutex_);
-                state_["file/name"]              = model_name_;
-                state_["file/path"]              = device_index_;
-                state_["file/video/width"]       = static_cast<long>(width);
-                state_["file/video/height"]      = static_cast<long>(height);
-                state_["file/audio/sample-rate"] = format_desc_.audio_sample_rate;
-                state_["file/audio/channels"]    = format_desc_.audio_channels;
-                state_["file/fps"]               = static_cast<double>(fps);
-                state_["profiler/time"]          = {frame_timer.elapsed(), fps};
-                state_["buffer"]                 = {frame_buffer_.size(), frame_buffer_.capacity()};
-            }
-
-            graph_->set_value("frame-time", frame_timer.elapsed() * fps / format_desc_.field_count * 0.5);
-            graph_->set_value("output-buffer",
-                              static_cast<float>(frame_buffer_.size()) / static_cast<float>(frame_buffer_.capacity()));
-        };
-
-        try {
-            graph_->set_value("tick-time", tick_timer_.elapsed() * fps * 0.5);
-            tick_timer_.restart();
-            {
-                auto src_video = alloc_frame();
-                auto src_audio = alloc_frame();
-
-                // video
-                src_video->format                 = AV_PIX_FMT_RGB24;
-                src_video->width                  = width;
-                src_video->height                 = height;
-                src_video->interlaced_frame       = !is_progressive;
-                src_video->top_field_first        = (height != 486);
-                src_video->key_frame              = 1;
-                src_video->display_picture_number = frames_captured;
-                src_video->pts                    = capture_ts;
-
-                void* video_bytes = nullptr;
-                video_bytes       = reserved_frames_.front()->image_data();
-                if (reserved_frames_.front() && video_bytes) {
-                    src_video->data[0]     = reinterpret_cast<uint8_t*>(reserved_frames_.front()->image_data());
-                    src_video->linesize[0] = static_cast<int>(width * 3); // image_size / height);
-                }
-
-                // Audio
-                src_audio->format      = AV_SAMPLE_FMT_S32;
-                src_audio->channels    = format_desc_.audio_channels;
-                src_audio->sample_rate = format_desc_.audio_sample_rate;
-                src_audio->nb_samples  = 0;
-                int samples_decoded    = 0;
-
-                // hmm is audio on first frame or do we need to wait till snd feild to get audio?
-                if (sync_format_ == UPD_FMT_FRAME || (sync_format_ == UPD_FMT_FIELD && first_frame_)) {
-                    void* audio_bytes = nullptr;
-                    auto  hanc_buffer = reinterpret_cast<uint8_t*>(reserved_frames_.front()->hanc_data());
-                    if (hanc_buffer) {
-                        int card_type = CRD_INVALID;
-                        blue_->query_card_type(card_type, device_index_);
-                        auto no_extracted_pcm_samples =
-                            extract_pcm_data_from_hanc(*blue_,
-                                                       &hanc_decode_struct_,
-                                                       card_type,
-                                                       reinterpret_cast<unsigned int*>(hanc_buffer),
-                                                       reinterpret_cast<unsigned int*>(&decoded_audio_bytes_[0]),
-                                                       src_audio->channels);
-
-                        audio_bytes = reinterpret_cast<int32_t*>(&decoded_audio_bytes_[0]);
-
-                        samples_decoded       = no_extracted_pcm_samples / src_audio->channels;
-                        src_audio->nb_samples = samples_decoded;
-                        src_audio->data[0]    = reinterpret_cast<uint8_t*>(audio_bytes);
-                        src_audio->linesize[0] =
-                            src_audio->nb_samples * src_audio->channels *
-                            av_get_bytes_per_sample(static_cast<AVSampleFormat>(src_audio->format));
-                        src_audio->pts = capture_ts;
-                    }
-                }
-
-                if (sync_format_ == UPD_FMT_FIELD) {
-                    // since we provide an entire frame for each field in interlaced modes, we need to adjust the
-                    // src_audio
-                    if (first_frame_) {
-                        remainaing_audio_samples_ = src_audio->nb_samples - (src_audio->nb_samples / 2);
-                        src_audio->nb_samples     = (src_audio->nb_samples / 2);
-                    } else {
-                        auto audio_bytes = reinterpret_cast<uint8_t*>(&decoded_audio_bytes_[0]);
-                        if (audio_bytes) {
-                            src_audio->nb_samples     = remainaing_audio_samples_;
-                            int bytes_left            = remainaing_audio_samples_ * 4 * src_audio->channels;
-                            src_audio->data[0]        = audio_bytes + bytes_left;
-                            src_audio->linesize[0]    = bytes_left;
-                            remainaing_audio_samples_ = 0;
-                        }
-                    }
-                }
-
-                // pass to caspar
-                auto frame = core::draw_frame(make_frame(this, *frame_factory_, src_video, src_audio));
-                if (!frame_buffer_.try_push(frame)) {
-                    core::draw_frame dummy;
-                    frame_buffer_.try_pop(dummy);
-                    frame_buffer_.try_push(frame);
-                    graph_->set_tag(diagnostics::tag_severity::WARNING, "dropped-frame");
-                    CASPAR_LOG(warning) << print() << TEXT(" ERROR dropped frame.");
-                }
-
-                if (sync_format_ == UPD_FMT_FRAME || (sync_format_ == UPD_FMT_FIELD && !first_frame_))
-                    boost::range::rotate(audio_cadence_, std::end(audio_cadence_) - 1);
-            }
-        } catch (...) {
-            exception_ = std::current_exception();
-            return E_FAIL;
-        }
-
-        return S_OK;
-    }
-
-    void grab_frame_from_bluefishcard()
-    {
-        try {
-            if (reserved_frames_.front()->image_data()) {
                 if (sync_format_ == UPD_FMT_FIELD && first_frame_) {
                     blue_->system_buffer_read(const_cast<uint8_t*>(reserved_frames_.front()->image_data()),
                                               static_cast<unsigned long>(reserved_frames_.front()->image_size()),
@@ -1173,7 +497,6 @@
             }
         } catch (...) {
             exception_ = std::current_exception();
-            return;
         }
     }
 
@@ -1197,7 +520,7 @@
             get_capture_time();
 
             if (last_field_count + 3 < current_field_count)
-                CASPAR_LOG(warning) << L"Error: dropped " << ((current_field_count - last_field_count - 2) / 2)
+                CASPAR_LOG(warning) << L"Error: dropped " << (current_field_count - last_field_count - 2) / 2
                                     << L" frames" << L"Current " << current_field_count << L"  Old "
                                     << last_field_count;
 
@@ -1251,7 +574,7 @@
 
     std::wstring print() const
     {
-        return model_name_ + L" [" + boost::lexical_cast<std::wstring>(device_index_) + L"|" + format_desc_.name + L"]";
+        return model_name_ + L" [" + std::to_wstring(device_index_) + L"|" + format_desc_.name + L"]";
     }
 
     core::monitor::state state() const
@@ -1275,8 +598,8 @@
                                      int                                         device_index,
                                      int                                         stream_index,
                                      uint32_t                                    length)
-        : executor_(L"bluefish_producer[" + boost::lexical_cast<std::wstring>(device_index) + L"]")
-        , length_(length)
+        : length_(length)
+        , executor_(L"bluefish_producer[" + std::to_wstring(device_index) + L"]")
     {
         auto ctx = core::diagnostics::call_context::for_thread();
         executor_.invoke([=] {
@@ -1327,5 +650,4 @@
 
     return create_destroy_proxy(producer);
 }
-}} // namespace caspar::bluefish
->>>>>>> f56cca7f
+}} // namespace caspar::bluefish