--- conflicted
+++ resolved
@@ -313,11 +313,6 @@
     auto path = name;
 
     if (!boost::contains(path, L"://")) {
-<<<<<<< HEAD
-        path = boost::filesystem::path(probe_stem(env::media_folder() + L"/" + path)).generic_wstring();
-        name += boost::filesystem::path(path).extension().wstring();
-    } else if (!has_valid_extension(path) || has_invalid_protocol(path)) {
-=======
         auto mediaPath     = env::media_folder() + L"/" + path;
         auto fullMediaPath = find_case_insensitive(mediaPath);
         if (fullMediaPath && is_valid_file(*fullMediaPath)) {
@@ -326,8 +321,7 @@
             path = boost::filesystem::path(probe_stem(mediaPath)).generic_wstring();
             name += boost::filesystem::path(path).extension().wstring();
         }
-    } else if (!has_valid_extension(path)) {
->>>>>>> f0d65d66
+    } else if (!has_valid_extension(path) || has_invalid_protocol(path)) {
         return core::frame_producer::empty();
     }
 
